--- conflicted
+++ resolved
@@ -249,17 +249,6 @@
     fn update(&mut self, message: MainMessage) -> Command<MainMessage> {
         match message {
             MainMessage::Level(level, message) => {
-<<<<<<< HEAD
-                if let LevelMessage::Error(error) = message {
-                    return Command::perform(async { MainMessage::Error(error) }, |a| a);
-                }
-                self.levels
-                    .get_mut(level)
-                    .expect("no level")
-                    .update(&self.dirs, &self.vox_store, message)
-                    .map(move |what| MainMessage::Level(level, what))
-            }
-=======
                 // Let this error be caught by App
                 if let LevelMessage::Error(error) = message {
                     return Command::perform(
@@ -274,7 +263,6 @@
                 .update(&self.dirs, &self.vox_store, message)
                 .map(move |what| MainMessage::Level(level, what))
             },
->>>>>>> 45e9501f
             MainMessage::SelectLevel(level) => {
                 let already_selected = self.selected_level == Some(level);
                 self.selected_level = Some(level);
