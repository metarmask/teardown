use std::{
    borrow::Cow,
    collections::{HashMap, HashSet},
    convert::TryInto,
    fmt::{self, Formatter},
    hash::{Hash, Hasher},
    iter::{self, Copied, Filter, FlatMap, Repeat, Take, Zip},
    mem,
    slice::ArrayChunks,
};

use approx::{AbsDiffEq, RelativeEq};
use enumflags2::{bitflags, BitFlags};
use num_traits::PrimInt;
use structr::{Parse, ParseError, ParseErrorKind, Parser};

<<<<<<< HEAD
const VERSION: [u8; 3] = [0, 9, 2];
=======
#[allow(dead_code)] // Used by macro
const VERSION: [u8; 3] = [0, 9, 0];
>>>>>>> 5cc80210

#[derive(Debug, Clone, Parse)]
pub struct Scene<'a> {
    #[allow(dead_code)] // Used by macro
    #[structr(eq = "Scene::MAGIC")]
    magic: [u8; 5],
    #[structr(parse = "{ let v = parser.parse()?;
            if v != VERSION {
                println!(\"Warning. Version mismatch: {:?} != {:?}\", v, VERSION) } Ok(v) }";)]
    pub version: [u8; 3],
    pub level: &'a str,
    pub z_bytes4_eq_0: [u8; 4],
    pub shadow_volume: [f32; 3],
    pub spawnpoint: Transform,
    pub player: Player,
    pub environment: Environment<'a>,
    pub z_f32: f32,
    #[structr(len = "u32")]
    pub boundary_vertices: Vec<BoundaryVertex>,
    pub z_f32_2_2: [[f32; 2]; 2],
    #[structr(len = "u32")]
    pub fires: Vec<Fire>,
    #[structr(len = "u32")]
    pub palettes: Vec<Palette<'a>>,
    pub registry: Registry<'a>,
    #[structr(len = "u32")]
    pub entities: Vec<Entity<'a>>,
}

impl<'a> Scene<'a> {
    pub const MAGIC: &'static [u8] = b"TDBIN";

    pub fn iter_entities(&'a self) -> impl Iterator<Item = &'a Entity> {
        self.entities.iter().flat_map(Entity::self_and_all_children)
    }
}

#[derive(Debug, Clone, Parse)]
pub struct Fire {
    pub entity_handle: u32,
    pub pos: [f32; 3],
    pub max_time: f32,
    pub time: f32,
    pub z_u8_6: [u8; 6],
}

pub mod light {
    use super::*;

    #[derive(Debug, Clone, Parse)]
    pub struct Light<'a> {
        pub on: bool,
        pub kind: Kind,
        pub transform: Transform,
        pub rgba: Rgba,
        pub scale: f32,
        pub reach: f32,
        pub size: f32,
        pub unshadowed: f32,
        pub cone_angle: f32,
        pub cone_penumbra: f32,
        pub fog_iter: f32,
        pub fog_scale: f32,
        pub area_size: [f32; 2],
        pub z1_f32: f32,
        pub z_u8_17: [u8; 13],
        pub z2_f32: f32,
        pub sound: Sound<'a>,
        pub glare: f32,
    }

    #[derive(Debug, Clone, PartialEq, Eq, Parse)]
    #[repr(u8)]
    pub enum Kind {
        Sphere = 1,
        Capsule = 2,
        Cone = 3,
        Area = 4,
    }
}
pub use light::{Kind as LightKind, Light};

pub mod joint {
    use super::*;

    #[derive(Debug, Clone, Parse)]
    pub struct Joint {
        pub kind: JointKind,
        pub shape_handles: [u32; 2],
        pub shape_positions: [[f32; 3]; 2],
        /// Used by hinge and prismatic joints.
        pub shape_axes: [[f32; 3]; 2],
        pub connected: bool,
        pub collisions: bool,
        pub rot_strength: f32,
        pub rot_spring: f32,
        pub ball_rot: [f32; 4],
        /// Angle limits in radians for hinges, distance limits in meters for
        /// prismatic joints.
        pub limits: [f32; 2],
        pub z_f32_2_hinge: [f32; 2],
        pub size: f32,
        pub z_u8: u8,
        pub z_u32_2: [[u8; 4]; 2],
        #[structr(
            parse = "Ok(if kind == JointKind::Rope { Some(parser.parse()?) } else { None })"
        )]
        pub rope: Option<Rope>,
    }

    #[derive(Debug, Clone, PartialEq, Eq, Parse)]
    #[repr(u32)]
    pub enum Kind {
        Ball = 1,
        Hinge = 2,
        Prismatic = 3,
        Rope = 4,
    }

    #[derive(Debug, Clone, Parse)]
    pub struct Rope {
        pub rgba: Rgba,
        pub float: f32,
        pub strength: f32,
        pub max_stretch: f32,
        pub z_f32_2: [f32; 2],
        pub z_u8: u8,
        #[structr(len = "u32")]
        pub knots: Vec<Knot>,
    }

    #[derive(Debug, Clone, Parse)]
    pub struct Knot {
        pub from: [f32; 3],
        pub to: [f32; 3],
    }
}
pub use joint::{Joint, Kind as JointKind, Knot, Rope};

#[derive(Debug, Default, Clone, Parse)]
pub struct Material {
    pub kind: MaterialKind,
    pub rgba: Rgba,
    pub reflectivity: f32,
    pub shinyness: f32,
    pub metalness: f32,
    pub emission: f32,
    pub replacable: bool,
}

impl Hash for Material {
    fn hash<H: Hasher>(&self, state: &mut H) {
        self.kind.hash(state);
        self.rgba.hash(state);
        self.reflectivity.to_le_bytes().hash(state);
        self.shinyness.to_le_bytes().hash(state);
        self.metalness.to_le_bytes().hash(state);
        self.emission.to_le_bytes().hash(state);
        self.replacable.hash(state);
    }
}

#[derive(Debug, Clone, Copy, Hash, PartialEq, Eq, Parse)]
#[repr(u8)]
pub enum MaterialKind {
    None = 0,
    Glass = 1,
    Wood = 2,
    /// Also known as concrete and brick
    Masonry = 3,
    Plaster = 4,
    /// Also known as weak metal
    Metal = 5,
    HeavyMetal = 6,
    Rock = 7,
    Dirt = 8,
    /// Also known as grass
    Foliage = 9,
    Plastic = 10,
    HardMetal = 11,
    HardMasonry = 12,
    Unknown13 = 13,
    Snow = 14,
    // Maybe?
    Unphysical = 15
}

impl Default for MaterialKind {
    fn default() -> Self {
        MaterialKind::None
    }
}

pub struct SelfAndChildrenIter<'a> {
    entity: &'a Entity<'a>,
    returned_self: bool,
    child_i: usize,
    child_children: Option<Box<SelfAndChildrenIter<'a>>>,
}

impl<'a> Iterator for SelfAndChildrenIter<'a> {
    type Item = &'a Entity<'a>;

    fn next(&mut self) -> Option<Self::Item> {
        if self.returned_self {
            self.child_children
                .as_mut()
                .and_then(Iterator::next)
                .or_else(|| {
                    self.entity.children.get(self.child_i).and_then(|child| {
                        self.child_i += 1;
                        self.child_children = Some(Box::new(child.self_and_all_children()));
                        #[allow(clippy::unwrap_used)]
                        self.child_children.as_mut().unwrap().next()
                    })
                })
        } else {
            self.returned_self = true;
            Some(self.entity)
        }
    }
}

#[derive(Debug, Clone, Parse)]
pub struct Entity<'a> {
    #[allow(dead_code)] // Used by macro
    kind_byte: u8,
    pub handle: u32,
    pub tags: Tags<'a>,
    pub desc: &'a str,
    #[structr(parse = "EntityKind::parse(parser, kind_variant_from_byte(kind_byte)?)")]
    pub kind: EntityKind<'a>,
    #[structr(len = "u32")]
    pub children: Vec<Entity<'a>>,
    #[allow(dead_code)] // Used by macro
    #[structr(eq = "[0xef, 0xbe,0xef, 0xbeu8]")]
    beef_beef: [u8; 4],
}

impl<'a> Entity<'a> {
    #[must_use]
    pub fn transform(&self) -> Option<&Transform> {
        self.kind.transform()
    }
}

fn kind_variant_from_byte<'p>(byte: u8) -> Result<EntityKindVariants, ParseError<'p>> {
    type Kind = EntityKindVariants;
    return Ok(match byte {
        1 => Kind::Body,
        2 => Kind::Shape,
        3 => Kind::Light,
        4 => Kind::Location,
        5 => Kind::Water,
        // 6?
        7 => Kind::Joint,
        8 => Kind::Vehicle,
        9 => Kind::Wheel,
        10 => Kind::Screen,
        11 => Kind::Trigger,
        12 => Kind::Script,
        _ => return Err(Parser::error(ParseErrorKind::NoReprIntMatch(byte.into())))
    })
}

impl<'a> Entity<'a> {
    #[must_use]
    pub fn self_and_all_children(&self) -> SelfAndChildrenIter<'_> {
        SelfAndChildrenIter {
            entity: self,
            child_i: 0,
            returned_self: false,
            child_children: None,
        }
    }
}

#[derive(Debug, Clone, Parse)]
pub enum EntityKind<'a> {
    Shape(Shape<'a>),
    Body(Body),
    Screen(Screen<'a>),
    Water(Water),
    Vehicle(Vehicle<'a>),
    Trigger(Trigger<'a>),
    Location(Location),
    Wheel(Wheel),
    Joint(Joint),
    Script(Script<'a>),
    Light(Light<'a>),
}

impl<'a> EntityKind<'a> {
    #[must_use]
    pub fn transform(&self) -> Option<&Transform> {
        Some(match self {
            EntityKind::Shape(shape) => &shape.transform,
            EntityKind::Body(body) => &body.transform,
            EntityKind::Screen(screen) => &screen.transform,
            EntityKind::Water(water) => &water.transform,
            EntityKind::Vehicle(vehicle) => &vehicle.transform,
            EntityKind::Trigger(trigger) => &trigger.transform,
            EntityKind::Location(location) => &location.transform,
            EntityKind::Light(light) => &light.transform,
            /* EntityKind::Failed(_) | */
            EntityKind::Joint(_) | EntityKind::Wheel(_) | EntityKind::Script(_) => return None,
        })
    }
}

#[derive(Debug, Clone, Parse)]
pub struct Exhaust {
    pub transform: Transform,
    // Values used in built-in levels: 0, 1.5, 2, 3
    pub z_f32: f32,
}

#[derive(Debug, Clone, Parse)]
pub struct Vehicle<'a> {
<<<<<<< HEAD
    pub z_u8_start: u8,
    pub z_u8_1: u8,
=======
    #[structr(parse = "parse_bitflags(parser)")]
    pub flags: BitFlags<Flags>,
>>>>>>> 5cc80210
    pub body_handle: u32,
    pub transform: Transform,
    pub velocity: [f32; 3],
    pub angular_velocity: [f32; 3],
    pub z_f32_not_health: f32,
    #[structr(len = "u32")]
    pub wheel_handles: Vec<u32>,
    // Split off to help with compile times
    pub properties: VehicleProperties<'a>,
    pub z_f32_3: [f32; 3],
    pub player_pos: [f32; 3],
    pub z_f32_6: [f32; 6],
    pub difflock: f32,
    pub z6_f32_eq_1: f32,
    pub z_u32: u32,
    pub z2_u8: u8,
    pub z7_f32_eq_0: f32,
    #[structr(len = "u32")]
    pub refs: Vec<u32>,
    #[structr(len = "u32")]
    pub exhausts: Vec<Exhaust>,
    // pub what: [u8; 4],
    #[structr(len = "u32")]
    pub vitals: Vec<Vital>,
    pub z2_f32: f32,
    pub z_u32_2: u32,
    pub z3_u8: u8,
    #[structr(parse = "guess_arm_rot(parser)")]
    pub arm_rot: Option<f32>,
}

#[derive(Debug, Clone, Parse)]
pub struct VehicleProperties<'a> {
    /// In m/s
    pub max_speed: f32,
    pub z1_f32: f32,
    pub spring: f32,
    pub damping: f32,
    pub acceleration: f32,
    pub strength: f32,
    pub friction: f32,
    pub z2_f32: f32,
    pub z1_u8: u8,
    pub antispin: f32,
    pub steerassist: f32,
    // Possible value: 1.5
    pub z3_f32: f32,
    pub antiroll: f32,
    pub sound: VehicleSound<'a>,
}

fn guess_arm_rot<'p>(parser: &mut Parser<'p>) -> Result<Option<f32>, ParseError<'p>> {
    let i = parser.i;
    let hypothetical_length: u32 = parser.parse()?;
    parser.i = i;
    Ok(if hypothetical_length > 0 && hypothetical_length < 16 {
        None
    } else {
        Some(parser.parse()?)
    })
}

#[derive(Debug, Clone, Parse)]
pub struct Vital {
    pub body_handle: u32,
    pub z_f32: f32,
    pub pos: [f32; 3],
    pub shape_index: u32,
}

#[derive(Debug, Clone, Parse)]
pub struct VehicleSound<'a> {
    pub name: &'a str,
    pub pitch: f32,
}

#[derive(Debug, Clone, Parse)]
pub struct Water {
<<<<<<< HEAD
    pub z_u8_start: u8,
    pub z_u8_1: u8,
=======
    #[structr(parse = "parse_bitflags(parser)")]
    pub flags: BitFlags<Flags>,
>>>>>>> 5cc80210
    pub transform: Transform,
    pub depth: f32,
    pub wave: f32,
    pub ripple: f32,
    pub motion: f32,
    pub foam: f32,
    pub color: Rgba,
    #[structr(len = "u32")]
    pub boundary_vertices: Vec<BoundaryVertex>,
}

const N_TINTS: usize = 2;
const TINT_SHADES: usize = 4;
const PALETTE_SIZE: usize = 256;

#[derive(Debug, Clone, Copy, PartialEq, Eq)]
pub enum TintKind {
    Black,
    Yellow,
}

#[derive(Clone, Parse)]
pub struct Palette<'a> {
    pub materials: [Material; PALETTE_SIZE],
    pub tint_tables: &'a [u8; N_TINTS * PALETTE_SIZE * TINT_SHADES],
    pub z_u8_eq_0: u8,
}

impl Palette<'_> {
    #[must_use]
    pub fn tinted_material(
        &self,
        index: u8,
        tint_kind: TintKind,
        extra_steps: u8,
    ) -> Option<&Material> {
        let tint_kind_offset = PALETTE_SIZE
            * TINT_SHADES
            * match tint_kind {
                TintKind::Black => 0,
                TintKind::Yellow => 1,
            };
        let i = self.tint_tables
            [tint_kind_offset + extra_steps as usize * TINT_SHADES + index as usize + 1];
        (i != 0).then_some(&self.materials[i as usize])
    }
}

impl fmt::Debug for Palette<'_> {
    fn fmt(&self, f: &mut Formatter<'_>) -> fmt::Result {
        write!(f, "{}", self)
    }
}

#[allow(unused_qualifications)]
impl<'a> ::core::fmt::Display for Palette<'a> {
    fn fmt(&self, f: &mut ::core::fmt::Formatter) -> ::core::fmt::Result {
        let mut struct_ = f.debug_struct("Palette");
        struct_.field("materials", &self.materials);
        struct_.field("tint_tables", &(&self.tint_tables[0..8]));
        struct_.field("z_u8_eq_0", &self.z_u8_eq_0);
        struct_.finish()
    }
}

#[derive(Debug, Clone, Parse)]
pub struct Script<'a> {
<<<<<<< HEAD
    pub z_u8_start: u8,
    pub z_u8_1: u8,
=======
    #[structr(parse = "parse_bitflags(parser)")]
    pub flags: BitFlags<Flags>,
>>>>>>> 5cc80210
    pub path: &'a str,
    pub params: Registry<'a>,
    pub last_update: f32,
    pub time: f32,
    pub z1_u8_4: [u8; 4],
    pub table: LuaTable<'a>,
    #[structr(len = "u32")]
    pub entity_handles: Vec<u32>,
    #[structr(len = "u32")]
    pub sounds: Vec<ScriptSound<'a>>,
    #[structr(len = "u32")]
    pub transitions: Vec<ValueTransition<'a>>
}
#[derive(Debug, Clone, Parse)]
pub struct ValueTransition<'a> {
    pub variable: &'a str,
    pub kind: TransitionKind,
    pub transition_time: f32,
    pub time: f64,
    pub z_u8_4: [u8; 4]
}

#[derive(Debug, Clone, Parse)]
#[repr(u8)]
pub enum TransitionKind {
    Cosine = 0,
    EaseIn = 1,
    EaseOut = 2,
    Bounce = 3
}

#[derive(Debug, Clone, Parse)]
pub struct Sound<'a> {
    pub path: &'a str,
    pub volume: f32,
}

pub mod environment {
    use super::*;

    #[derive(Debug, Clone, Parse)]
    pub struct Environment<'a> {
        pub skybox: Skybox<'a>,
        pub exposure: Exposure,
        pub fog: Fog,
        pub water: Water,
        pub nightlight: bool,
        pub ambience: Sound<'a>,
        pub slippery: f32,
        pub lights_fog_scale: f32,
        pub snow: Snow,
        pub wind: [f32; 3],
    }

    #[derive(Debug, Clone, Parse)]
    pub struct Skybox<'a> {
        pub texture: &'a str,
        pub color_intensity: Rgba,
        pub brightness: f32,
        /// In radians
        pub rotation: f32,
        pub sun: Sun,
        pub z_u8: u8,
        pub constant: Rgba,
        pub ambient_light: f32,
        pub ambient_exposure: f32,
    }

    #[derive(Debug, Clone, Parse)]
    pub struct Sun {
        pub tint_brightness: [f32; 3],
        pub tint: Rgba,
        pub direction: [f32; 3],
        pub brightness: f32,
        pub spread: f32,
        pub max_shadow_length: f32,
        pub fog_scale: f32,
        pub glare: f32,
    }

    #[derive(Debug, Clone, Parse)]
    pub struct Fog {
        pub color: Rgba,
        pub start: f32,
        pub distance: f32,
        pub amount: f32,
        pub exponent: f32,
    }

    #[derive(Debug, Clone, Parse)]
    pub struct Water {
        pub wetness: f32,
        pub puddle_coverage: f32,
        pub puddle_size: f32,
        pub rain: f32,
    }

    #[derive(Debug, Clone, Parse)]
    pub struct Snow {
        pub direction: [f32; 3],
        pub spread: f32,
        pub amount: f32,
        pub speed: f32,
        pub on_ground: bool,
    }
}
pub use environment::Environment;

#[derive(Debug, Clone, Parse)]
pub struct Trigger<'a> {
<<<<<<< HEAD
    pub z_u8_start: u8,
    pub z_u8_1: u8,
=======
    #[structr(parse = "parse_bitflags(parser)")]
    pub flags: BitFlags<Flags>,
>>>>>>> 5cc80210
    pub transform: Transform,
    pub type_: TriggerGeometryKind,
    pub sphere_radius: f32,
    pub half_cuboid: [f32; 3],
    pub polygon_extrusion: f32,
    #[structr(len = "u32")]
    pub polygon_vertices: Vec<BoundaryVertex>,
    pub sound: TriggerSound<'a>,
}

#[derive(Debug, Clone, Parse)]
pub struct TriggerSound<'a> {
    pub path: &'a str,
    pub ramp: f32,
    pub byte: u8,
    pub volume: f32,
}

#[derive(Debug, Clone, PartialEq, Eq, Parse)]
#[repr(u32)]
pub enum TriggerGeometryKind {
    Sphere = 1,
    Box = 2,
    Polygon = 3,
}

#[bitflags]
#[derive(Copy, Clone, Debug, PartialEq)]
#[repr(u16)]
pub enum Flags { // Broken, JointedToStatic, Active, Dynamic, Light active
         Tagged = 0b_0000_0000_0000_0001,
    InheritTags = 0b_0000_0000_0000_0010,
    Unbreakable = 0b_0000_0000_0000_0100,
         NoCull = 0b_0000_0000_0000_1000,
             F4 = 0b_0000_0000_0001_0000,
             F5 = 0b_0000_0000_0010_0000,
             F6 = 0b_0000_0000_0100_0000,
             F7 = 0b_0000_0000_1000_0000,
             F8 = 0b_0000_0001_0000_0000,
             F9 = 0b_0000_0010_0000_0000,
            F10 = 0b_0000_0100_0000_0000,
            F11 = 0b_0000_1000_0000_0000,
            F12 = 0b_0001_0000_0000_0000,
            F13 = 0b_0010_0000_0000_0000,
            F14 = 0b_0100_0000_0000_0000,
            F15 = 0b_1000_0000_0000_0000,
}

fn parse_bitflags<'p, 'a>(parser: &'a mut Parser<'p>) -> Result<BitFlags<Flags>, ParseError<'p>>
where 'p: 'a {
    Ok(BitFlags::from_bits_truncate(parser.parse()?))
}

#[derive(Debug, Clone, Parse)]
pub struct Body {
<<<<<<< HEAD
    pub z_u8_start: u8,
    pub z_u8_1: u8,
=======
    #[structr(parse = "parse_bitflags(parser)")]
    pub entity_flags: BitFlags<Flags>,
>>>>>>> 5cc80210
    pub transform: Transform,
    pub velocity: [f32; 3],
    pub angular_velocity: [f32; 3],
    pub dynamic: bool,
    pub body_flags: u8,
}

#[derive(Debug, Clone, Parse)]
pub struct Wheel {
<<<<<<< HEAD
    pub z_u8_start: u8,
    pub z_u8_1: u8,
=======
    #[structr(parse = "parse_bitflags(parser)")]
    pub flags: BitFlags<Flags>,
>>>>>>> 5cc80210
    pub vehicle: u32,
    pub vehicle_body: u32,
    pub body: u32,
    pub shape: u32,
    pub transform: Transform,
    pub z_f32_7: [f32; 7],
    pub steer_factor: f32,
    pub drive_factor: f32,
    pub suspension_range: [f32; 2],
    pub z1_f32_2: [f32; 2],
    pub angular_speed: f32,
    pub z2_f32_2: [f32; 2],
}

#[derive(Debug, Clone, Parse)]
pub struct Exposure {
    pub min: f32,
    pub max: f32,
    pub brightness_goal: f32,
}

#[derive(Debug, Clone, Parse)]
pub struct BoundaryVertex {
    pub x: f32,
    pub z: f32,
}

#[derive(Debug, Clone)]
pub struct Registry<'a>(pub HashMap<&'a str, &'a str>);

impl<'p> Parse<'p> for Registry<'p> {
    fn parse<'a>(parser: &'a mut Parser<'p>) -> Result<Self, ParseError<'p>>
    where 'p: 'a {
        let n: u32 = parser.parse()?;
        let n_strings = n as usize * 2;
        let entries: Vec<&'p str> = parser.parse_n(n_strings)?;
        let mut map = HashMap::new();
        for [key, value] in entries.array_chunks() {
            map.insert(*key, *value);
        }
        Ok(Registry(map))
    }
}

#[derive(Debug, Clone, Parse)]
pub struct Location {
<<<<<<< HEAD
    pub z_u8_start: u8,
    pub z_u8_1: u8,
=======
    #[structr(parse = "parse_bitflags(parser)")]
    pub flags: BitFlags<Flags>,
>>>>>>> 5cc80210
    pub transform: Transform,
}

#[derive(Clone, Parse)]
pub struct Rgba(pub [f32; 4]);

impl Rgba {
    #[allow(clippy::cast_possible_truncation, clippy::cast_sign_loss)]
    #[must_use]
    pub fn u8(&self) -> [u8; 4] {
        self.0.map(|channel| (channel * 255.) as u8)
    }
}

impl Hash for Rgba {
    fn hash<H: Hasher>(&self, state: &mut H) {
        self.u8().hash(state);
    }
}

impl fmt::Debug for Rgba {
    fn fmt(&self, f: &mut Formatter<'_>) -> fmt::Result {
        write!(f, "#")?;
        for channel in &self.u8() {
            write!(f, "{:02x}", channel)?;
        }
        Ok(())
    }
}

impl Default for Rgba {
    fn default() -> Self {
        Rgba([0., 0., 0., 1.])
    }
}

#[derive(Clone, Parse)]
pub struct Rgb(pub [f32; 3]);

impl Rgb {
    #[allow(clippy::cast_possible_truncation, clippy::cast_sign_loss)]
    #[must_use]
    pub fn u8(&self) -> [u8; 3] {
        self.0.map(|channel| (channel * 255.) as u8)
    }
}

impl fmt::Debug for Rgb {
    fn fmt(&self, f: &mut Formatter<'_>) -> fmt::Result {
        write!(f, "#")?;
        for channel in &self.u8() {
            write!(f, "{:02x}", channel)?;
        }
        Ok(())
    }
}

#[derive(Debug, Clone, Parse)]
pub struct Player {
    pub z_i32_3: [i32; 3],
    pub z_f32: [f32; 8],
    pub transform: Transform,
    pub yaw: f32,
    pub pitch: f32,
    pub velocity: [f32; 3],
    pub health: f32,
    pub z_f32_2: [f32; 4],
}

#[derive(Clone, PartialEq, Parse)]
pub enum LuaValue<'a> {
    Boolean(bool),
    Number(f64),
    Table(LuaTable<'a>),
    String(&'a str),
    Reference(u32)
}

// Taken from derive(Hash), but modified to take hash bytes of double.
impl<'a> Hash for LuaValue<'a> {
    fn hash<H: Hasher>(&self, state: &mut H) {
        match self {
            LuaValue::Boolean(v) => {
                mem::discriminant(self).hash(state);
                v.hash(state);
            }
            LuaValue::Number(v) => {
                mem::discriminant(self).hash(state);
                v.to_le_bytes().hash(state);
            }
            LuaValue::Table(v) => {
                mem::discriminant(self).hash(state);
                v.hash(state);
            }
            LuaValue::String(v) => {
                mem::discriminant(self).hash(state);
                v.hash(state);
            }
            LuaValue::Reference(v) => {
                mem::discriminant(self).hash(state);
                v.hash(state);
            }
        }
    }
}

// Lua tables do not allow NaN as keys
impl<'a> Eq for LuaValue<'a> {}

#[allow(clippy::ref_binding_to_reference)]
impl fmt::Debug for LuaValue<'_> {
    fn fmt(&self, f: &mut Formatter<'_>) -> fmt::Result {
        let dbg: &dyn fmt::Debug = match self {
            LuaValue::Boolean(ref v) => v,
            LuaValue::Number(ref v) => v,
            LuaValue::Table(ref v) => v,
            LuaValue::String(ref v) => v,
            LuaValue::Reference(ref v) => v,
        };
        dbg.fmt(f)
    }
}

impl<'p> Parse<'p> for LuaValue<'p> {
    fn parse<'a>(parser: &'a mut Parser<'p>) -> Result<Self, ParseError<'p>>
    where 'p: 'a {
        Ok(match parser.parse::<u32>()? {
            1 => LuaValue::Boolean(parser.parse()?),
            // TODO: Replace error kind
            2 => return Err(Parser::error(ParseErrorKind::NoReprIntMatch(2))),
            3 => LuaValue::Number(parser.parse()?),
            4 => LuaValue::String(parser.parse()?),
            5 => LuaValue::Table(parser.parse()?),
            0xFF_FF_FF_FB => LuaValue::Reference(parser.parse()?),
            other => {
                return Err(Parser::error(ParseErrorKind::NoReprIntMatch(u64::from(
                    other,
                ))))
            }
        })
    }
}

#[derive(Clone, Debug, PartialEq, Eq)]
pub struct LuaTable<'a>(HashMap<LuaValue<'a>, LuaValue<'a>>);

impl<'a> Hash for LuaTable<'a> {
    fn hash<H: Hasher>(&self, state: &mut H) {
        for entry in &self.0 {
            entry.hash(state);
        }
    }
}

impl<'p> Parse<'p> for LuaTable<'p> {
    fn parse<'a>(parser: &'a mut Parser<'p>) -> Result<Self, ParseError<'p>>
    where 'p: 'a {
        let mut entries = HashMap::new();
        loop {
            let i = parser.i;
            let lua_type: u32 = parser.parse()?;
            if lua_type == 0 {
                return Ok(LuaTable(entries));
            }
            parser.i = i;
            entries.insert(parser.parse()?, parser.parse()?);
        }
    }
}

#[derive(Debug, Clone, Parse)]
pub struct ScriptSound<'a> {
    pub kind: ScriptSoundKind,
    pub name: &'a str,
}

#[derive(Debug, Clone, PartialEq, Eq, Parse)]
#[repr(u32)]
pub enum ScriptSoundKind {
    Normal = 1,
    Loop = 2,
    Unknown3 = 3,
}

#[derive(Debug, Clone, Parse)]
pub struct Screen<'a> {
<<<<<<< HEAD
    pub z_u8_start: u8,
    pub z_u8_1: u8,
=======
    #[structr(parse = "parse_bitflags(parser)")]
    pub flags: BitFlags<Flags>,
>>>>>>> 5cc80210
    pub transform: Transform,
    pub size: [f32; 2],
    pub bulge: f32,
    pub resolution: [u32; 2],
    pub script: &'a str,
    pub enabled: u8,
    pub interactive: u8,
    pub emissive: f32,
    pub fx_chromatic_aberration: f32,
    pub fx_noise: f32,
    pub fx_glitch: f32,
    pub z_u8_4: [u8; 4],
}

#[derive(Debug, Clone)]
pub struct Tags<'a>(pub HashMap<&'a str, &'a str>);

impl<'p> Parse<'p> for Tags<'p> {
    fn parse<'a>(parser: &'a mut Parser<'p>) -> Result<Self, ParseError<'p>>
    where 'p: 'a {
        let n: u8 = parser.parse()?;
        let n_strings = n as usize * 2;
        let entries: Vec<&'p str> = parser.parse_n(n_strings)?;
        let mut map = HashMap::new();
        for [key, value] in entries.array_chunks() {
            map.insert(*key, *value);
        }
        Ok(Tags(map))
    }
}

#[derive(Debug, Clone, Parse, PartialEq)]
pub struct Transform {
    /// x, y, z
    pub pos: [f32; 3],
    /// x, y, z, w
    pub rot: [f32; 4],
}

impl Default for Transform {
    fn default() -> Self {
        Transform {
            pos: [0., 0., 0.],
            rot: [0., 0., 0., 1.],
        }
    }
}

#[cfg(feature = "convert_nalgebra")]
mod convert_nalgebra {
    use nalgebra::{Isometry3, Point3, Quaternion, UnitQuaternion};

    use super::*;
    impl Transform {
        #[must_use]
        pub fn as_nalegbra_pair(&self) -> (Point3<f32>, UnitQuaternion<f32>) {
            (
                Point3::from_slice(&self.pos),
                UnitQuaternion::from_quaternion(Quaternion::from_parts(
                    self.rot[3],
                    Point3::from_slice(&self.rot[0..3]).coords,
                )),
            )
        }
    }

    impl From<Transform> for Isometry3<f32> {
        fn from(transform: Transform) -> Isometry3<f32> {
            Isometry3 {
                translation: Point3::from_slice(&transform.pos).coords.into(),
                rotation: UnitQuaternion::from_quaternion(Quaternion::from_parts(
                    transform.rot[3],
                    Point3::from_slice(&transform.rot[0..3]).coords,
                )),
            }
        }
    }

    impl From<Isometry3<f32>> for Transform {
        fn from(isometry: Isometry3<f32>) -> Self {
            Transform {
                pos: isometry.translation.vector.into(),
                rot: {
                    let rot = isometry.rotation;
                    let w = rot.w;
                    let x = rot.i;
                    let y = rot.j;
                    let z = rot.k;
                    [x, y, z, w]
                },
            }
        }
    }

    impl From<(Point3<f32>, UnitQuaternion<f32>)> for Transform {
        fn from((pos, rot): (Point3<f32>, UnitQuaternion<f32>)) -> Self {
            Transform {
                pos: pos.coords.into(),
                rot: {
                    let w = rot.w;
                    let x = rot.i;
                    let y = rot.j;
                    let z = rot.k;
                    [x, y, z, w]
                },
            }
        }
    }
}

const TOLERANCE_ADJUSTMENT: f32 = 4.;

impl AbsDiffEq for Transform {
    type Epsilon = <f32 as AbsDiffEq>::Epsilon;

    fn default_epsilon() -> Self::Epsilon {
        f32::default_epsilon() * TOLERANCE_ADJUSTMENT
    }

    fn abs_diff_eq(&self, other: &Self, epsilon: Self::Epsilon) -> bool {
        self.pos
            .iter()
            .chain(self.rot.iter())
            .zip(other.pos.iter().chain(other.rot.iter()))
            .all(|(a, b)| a.abs_diff_eq(b, epsilon))
    }
}

impl RelativeEq for Transform {
    fn default_max_relative() -> Self::Epsilon {
        f32::default_max_relative() * TOLERANCE_ADJUSTMENT
    }

    fn relative_eq(
        &self,
        other: &Self,
        epsilon: Self::Epsilon,
        max_relative: Self::Epsilon,
    ) -> bool {
        self.pos
            .iter()
            .chain(self.rot.iter())
            .zip(other.pos.iter().chain(other.rot.iter()))
            .all(|(a, b)| a.relative_eq(b, epsilon, max_relative))
    }
}

#[derive(Debug, Clone, Parse)]
pub struct Shape<'a> {
<<<<<<< HEAD
    pub z_u8_start: u8,
    pub z_u8_1: u8,
=======
    #[structr(parse = "parse_bitflags(parser)")]
    pub flags: BitFlags<Flags>,
>>>>>>> 5cc80210
    pub transform: Transform,
    pub z_u8_4: [u8; 4],
    pub density: f32,
    pub strength: f32,
    pub texture_tile: u16,
    pub blend_texture_tile: u16,
    pub texture_weight: f32,
    pub blend_texture_weight: f32,
    // Texture offset?
    pub starting_world_position: [f32; 3],
    pub z_f32: f32,
    pub z1_u8: u8,
    pub z2_u8: u8,
    pub voxels: Voxels<'a>,
    pub palette: u32,
    pub voxel_scaling: f32,
    // Most commonly ff. Also common: all 00. Only two cases of: fffff00
    pub z_i32_3: [i32; 2],
    pub z3_u8: u8,
}

impl<'a> Shape<'a> {
    #[must_use]
    pub fn iter_voxels(&'a self) -> VoxelIter<'a> {
        self.voxels.iter()
    }
}

#[derive(Clone, Hash, PartialEq, Eq)]
pub struct Voxels<'a> {
    pub size: [u32; 3],
    /// Pairs of (n-1,  palette index)
    pub palette_index_runs: Cow<'a, [u8]>,
}

impl<'p> Parse<'p> for Voxels<'p> {
    fn parse<'a>(parser: &'a mut Parser<'p>) -> Result<Self, ParseError<'p>>
    where 'p: 'a {
        let size: [u32; 3] = parser.parse()?;
        let volume = size[0] * size[1] * size[2];
        Ok(if volume == 0 {
            Self {
                size,
                palette_index_runs: Cow::Borrowed(&[]),
            }
        } else {
            let n = parser.parse::<u32>()? as usize;
            Self {
                size,
                palette_index_runs: Cow::Borrowed(parser.take_dynamically(n)?),
            }
        })
    }
}

pub struct BoxIter<I>
where I: PrimInt
{
    size: [I; 3],
    current: [I; 3],
    order: [usize; 3],
    done: bool,
}

impl<I> Iterator for BoxIter<I>
where I: PrimInt + std::ops::AddAssign
{
    type Item = [I; 3];

    fn next(&mut self) -> Option<Self::Item> {
        if self.done {
            return None;
        }
        let to_return = Some(self.current);
        for &dim_i in &self.order {
            self.current[dim_i] += I::one();
            if self.current[dim_i] >= self.size[dim_i] {
                self.current[dim_i] = I::zero();
            } else {
                return to_return;
            }
        }
        self.done = true;
        to_return
    }
}

impl<I> BoxIter<I>
where I: PrimInt
{
    /// # Panics
    /// Panics if `order` is not the set {0, 1, 2}
    pub fn new(size: [I; 3], order: [usize; 3]) -> BoxIter<I> {
        assert_eq!(
            order.iter().copied().collect::<HashSet<_>>(),
            (0..3).collect()
        );
        BoxIter {
            size,
            order,
            current: [I::zero(); 3],
            done: false,
        }
    }
}

impl<'a> Voxels<'a> {
    #[must_use]
    pub fn iter(&'a self) -> VoxelIter<'a> {
        VoxelIter::new(self)
    }

    #[must_use]
    pub fn iter_volume(&'a self) -> VoxelVolumeIter<'a> {
        VoxelVolumeIter::new(self)
    }
}

#[allow(clippy::type_complexity)]
#[optimize(speed)]
pub struct VoxelIter<'a>(Filter<VoxelVolumeIter<'a>, fn(&([i32; 3], u8)) -> bool>);

#[optimize(speed)]
fn flat_map_voxel_data_chunk([n_times, palette_index]: [u8; 2]) -> Take<Repeat<u8>> {
    iter::repeat(palette_index).take(n_times as usize + 1)
}

#[optimize(speed)]
impl<'a> VoxelIter<'a> {
    fn new(voxel_data: &'a Voxels<'a>) -> Self {
        Self::new_from_parts(&voxel_data.size, voxel_data.palette_index_runs.as_ref())
    }

    #[allow(clippy::cast_possible_wrap)]
    #[optimize(speed)]
    fn new_from_parts(size: &'a [u32; 3], compressed_palette_indices: &'a [u8]) -> Self {
        VoxelIter(
            VoxelVolumeIter::new_from_parts(size, compressed_palette_indices)
                .filter(|(_, palette_index)| *palette_index != 0),
        )
    }
}

impl<'a> Iterator for VoxelIter<'a> {
    type Item = ([i32; 3], u8);

    fn next(&mut self) -> Option<Self::Item> {
        self.0.next()
    }
}

#[allow(clippy::type_complexity)]
#[optimize(speed)]
pub struct VoxelVolumeIter<'a>(
    Zip<
        BoxIter<i32>,
        FlatMap<Copied<ArrayChunks<'a, u8, 2>>, Take<Repeat<u8>>, fn([u8; 2]) -> Take<Repeat<u8>>>,
    >,
);

#[optimize(speed)]
impl<'a> VoxelVolumeIter<'a> {
    fn new(voxel_data: &'a Voxels<'a>) -> Self {
        Self::new_from_parts(&voxel_data.size, voxel_data.palette_index_runs.as_ref())
    }

    #[allow(clippy::cast_possible_wrap)]
    #[optimize(speed)]
    fn new_from_parts(size: &'a [u32; 3], compressed_palette_indices: &'a [u8]) -> Self {
        VoxelVolumeIter(
            BoxIter::new(size.map(|dim| dim as i32), [0, 1, 2]).zip(
                compressed_palette_indices
                    .array_chunks::<2>()
                    .copied()
                    .flat_map(flat_map_voxel_data_chunk as fn([u8; 2]) -> Take<Repeat<u8>>),
            ),
        )
    }
}

impl<'a> Iterator for VoxelVolumeIter<'a> {
    type Item = ([i32; 3], u8);

    fn next(&mut self) -> Option<Self::Item> {
        self.0.next()
    }
}

impl fmt::Debug for Voxels<'_> {
    fn fmt(&self, f: &mut Formatter<'_>) -> fmt::Result {
        f.debug_struct("VoxelData")
            .field("size", &self.size)
            .field(
                "compressed_voxel_indices",
                &self.palette_index_runs[0..usize::min(8, self.palette_index_runs.len())].to_vec(),
            )
            .finish()
    }
}<|MERGE_RESOLUTION|>--- conflicted
+++ resolved
@@ -14,12 +14,8 @@
 use num_traits::PrimInt;
 use structr::{Parse, ParseError, ParseErrorKind, Parser};
 
-<<<<<<< HEAD
+#[allow(dead_code)] // Used by macro
 const VERSION: [u8; 3] = [0, 9, 2];
-=======
-#[allow(dead_code)] // Used by macro
-const VERSION: [u8; 3] = [0, 9, 0];
->>>>>>> 5cc80210
 
 #[derive(Debug, Clone, Parse)]
 pub struct Scene<'a> {
@@ -339,13 +335,8 @@
 
 #[derive(Debug, Clone, Parse)]
 pub struct Vehicle<'a> {
-<<<<<<< HEAD
-    pub z_u8_start: u8,
-    pub z_u8_1: u8,
-=======
     #[structr(parse = "parse_bitflags(parser)")]
     pub flags: BitFlags<Flags>,
->>>>>>> 5cc80210
     pub body_handle: u32,
     pub transform: Transform,
     pub velocity: [f32; 3],
@@ -424,13 +415,8 @@
 
 #[derive(Debug, Clone, Parse)]
 pub struct Water {
-<<<<<<< HEAD
-    pub z_u8_start: u8,
-    pub z_u8_1: u8,
-=======
     #[structr(parse = "parse_bitflags(parser)")]
     pub flags: BitFlags<Flags>,
->>>>>>> 5cc80210
     pub transform: Transform,
     pub depth: f32,
     pub wave: f32,
@@ -498,13 +484,8 @@
 
 #[derive(Debug, Clone, Parse)]
 pub struct Script<'a> {
-<<<<<<< HEAD
-    pub z_u8_start: u8,
-    pub z_u8_1: u8,
-=======
     #[structr(parse = "parse_bitflags(parser)")]
     pub flags: BitFlags<Flags>,
->>>>>>> 5cc80210
     pub path: &'a str,
     pub params: Registry<'a>,
     pub last_update: f32,
@@ -615,13 +596,8 @@
 
 #[derive(Debug, Clone, Parse)]
 pub struct Trigger<'a> {
-<<<<<<< HEAD
-    pub z_u8_start: u8,
-    pub z_u8_1: u8,
-=======
     #[structr(parse = "parse_bitflags(parser)")]
     pub flags: BitFlags<Flags>,
->>>>>>> 5cc80210
     pub transform: Transform,
     pub type_: TriggerGeometryKind,
     pub sphere_radius: f32,
@@ -677,13 +653,8 @@
 
 #[derive(Debug, Clone, Parse)]
 pub struct Body {
-<<<<<<< HEAD
-    pub z_u8_start: u8,
-    pub z_u8_1: u8,
-=======
     #[structr(parse = "parse_bitflags(parser)")]
     pub entity_flags: BitFlags<Flags>,
->>>>>>> 5cc80210
     pub transform: Transform,
     pub velocity: [f32; 3],
     pub angular_velocity: [f32; 3],
@@ -693,13 +664,8 @@
 
 #[derive(Debug, Clone, Parse)]
 pub struct Wheel {
-<<<<<<< HEAD
-    pub z_u8_start: u8,
-    pub z_u8_1: u8,
-=======
     #[structr(parse = "parse_bitflags(parser)")]
     pub flags: BitFlags<Flags>,
->>>>>>> 5cc80210
     pub vehicle: u32,
     pub vehicle_body: u32,
     pub body: u32,
@@ -746,13 +712,8 @@
 
 #[derive(Debug, Clone, Parse)]
 pub struct Location {
-<<<<<<< HEAD
-    pub z_u8_start: u8,
-    pub z_u8_1: u8,
-=======
     #[structr(parse = "parse_bitflags(parser)")]
     pub flags: BitFlags<Flags>,
->>>>>>> 5cc80210
     pub transform: Transform,
 }
 
@@ -939,13 +900,8 @@
 
 #[derive(Debug, Clone, Parse)]
 pub struct Screen<'a> {
-<<<<<<< HEAD
-    pub z_u8_start: u8,
-    pub z_u8_1: u8,
-=======
     #[structr(parse = "parse_bitflags(parser)")]
     pub flags: BitFlags<Flags>,
->>>>>>> 5cc80210
     pub transform: Transform,
     pub size: [f32; 2],
     pub bulge: f32,
@@ -1095,13 +1051,8 @@
 
 #[derive(Debug, Clone, Parse)]
 pub struct Shape<'a> {
-<<<<<<< HEAD
-    pub z_u8_start: u8,
-    pub z_u8_1: u8,
-=======
     #[structr(parse = "parse_bitflags(parser)")]
     pub flags: BitFlags<Flags>,
->>>>>>> 5cc80210
     pub transform: Transform,
     pub z_u8_4: [u8; 4],
     pub density: f32,
